"""Models for semantic segmentation based on VGG architectures"""

import copy

from pytorchutils.avgg import AVGGModel
from pytorchutils.vgg import VGGModel
<<<<<<< HEAD
from pytorchutils.layers import Attention, LinearAttention, PreNorm, Residual, CannyFilter
=======
from pytorchutils.layers import Attention, LinearAttention, PreNorm, Residual, Upsample
>>>>>>> 3b30f58d
from pytorchutils.globals import nn, DEVICE, torch

from torchvision import transforms

class AHGModel(nn.Module):
    """Hourglass model using attention blocks in encoder for semantic segmentation"""
    def __init__(self, config):
        super().__init__()
        self.config = copy.deepcopy(config)

        self.n_channels = self.config.get('n_channels', 3)
        self.output_size = self.config.get('output_size', 0)
        if self.output_size == 0:
            raise ValueError("Error: No output size defined.")

        # Transform input channels to 3, so that VGG weights can be used
        self.channel_to_vgg = nn.Conv2d(self.n_channels, 3, kernel_size=1)
        # self.channel_to_vgg = nn.Conv2d(self.n_channels, 3, kernel_size=3, padding=1)
        self.norm = transforms.Normalize(mean=[0.485, 0.456, 0.406], std=[0.229, 0.224, 0.225])

        self.pretrained_net = AVGGModel(
            self.config
        )
        # self.pretrained_net = VGGModel(
            # self.config
        # )
        self.activation = nn.ReLU(inplace=True)

        # self.deconv1 = nn.ConvTranspose2d(512, 512, 3, stride=2, padding=1, output_padding=1)
        # self.deconv2 = nn.ConvTranspose2d(512, 256, 3, stride=2, padding=1, output_padding=1)
        # self.deconv3 = nn.ConvTranspose2d(256, 128, 3, stride=2, padding=1, output_padding=1)
        # self.deconv4 = nn.ConvTranspose2d(128, 64, 3, stride=2, padding=1, output_padding=1)
        # self.deconv5 = nn.ConvTranspose2d(64, 32, 3, stride=2, padding=1, output_padding=1)

        self.decode1 = nn.Sequential(
            nn.ConvTranspose2d(512, 512, 3, padding=1),
            nn.BatchNorm2d(512),
            nn.ReLU(inplace=True),
            nn.ConvTranspose2d(512, 512, 3, padding=1),
            nn.BatchNorm2d(512),
            nn.ReLU(inplace=True),
            nn.ConvTranspose2d(512, 512, 3, padding=1),
            nn.BatchNorm2d(512),
            nn.ReLU(inplace=True),
            Residual(PreNorm(512, LinearAttention(0, 512))),
            # nn.Upsample(scale_factor=2, mode='nearest')
            Upsample(512)
        )
        self.decode2 = nn.Sequential(
            nn.ConvTranspose2d(512, 256, 3, padding=1),
            nn.BatchNorm2d(256),
            nn.ReLU(inplace=True),
            nn.ConvTranspose2d(256, 256, 3, padding=1),
            nn.BatchNorm2d(256),
            nn.ReLU(inplace=True),
            nn.ConvTranspose2d(256, 256, 3, padding=1),
            nn.BatchNorm2d(256),
            nn.ReLU(inplace=True),
            Residual(PreNorm(256, LinearAttention(0, 256))),
            # nn.Upsample(scale_factor=2, mode='nearest')
            Upsample(256)
        )
        self.decode3 = nn.Sequential(
            nn.ConvTranspose2d(256, 128, 3, padding=1),
            nn.BatchNorm2d(128),
            nn.ReLU(inplace=True),
            nn.ConvTranspose2d(128, 128, 3, padding=1),
            nn.BatchNorm2d(128),
            nn.ReLU(inplace=True),
            Residual(PreNorm(128, LinearAttention(0, 128))),
            # nn.Upsample(scale_factor=2, mode='nearest')
            Upsample(128)
        )
        self.decode4 = nn.Sequential(
            nn.ConvTranspose2d(128, 64, 3, padding=1),
            nn.BatchNorm2d(64),
            nn.ReLU(inplace=True),
            nn.ConvTranspose2d(64, 64, 3, padding=1),
            nn.BatchNorm2d(64),
            nn.ReLU(inplace=True),
            Residual(PreNorm(64, LinearAttention(0, 64))),
            # nn.Upsample(scale_factor=2, mode='nearest')
            Upsample(64)
        )
        self.decode5 = nn.Sequential(
            nn.ConvTranspose2d(64, 32, 3, padding=1),
            nn.BatchNorm2d(32),
            nn.ReLU(inplace=True),
            nn.ConvTranspose2d(32, 32, 3, padding=1),
            nn.BatchNorm2d(32),
            nn.ReLU(inplace=True),
            Residual(PreNorm(32, LinearAttention(0, 32))),
            # nn.Upsample(scale_factor=2, mode='nearest')
            Upsample(32)
        )

        # self.attn1 = Residual(PreNorm(512, LinearAttention(0, 512)))
        # self.attn2 = Residual(PreNorm(256, LinearAttention(0, 256)))
        # self.attn3 = Residual(PreNorm(128, LinearAttention(0, 128)))
        # self.attn4 = Residual(PreNorm(64, LinearAttention(0, 64)))
        # self.attn5 = Residual(PreNorm(32, LinearAttention(0, 32)))

        self.canny1 = CannyFilter()
        self.canny2 = CannyFilter()
        self.canny3 = CannyFilter()
        self.canny4 = CannyFilter()
        self.canny5 = CannyFilter()

        self.bn1 = nn.BatchNorm2d(512)
        self.bn2 = nn.BatchNorm2d(256)
        self.bn3 = nn.BatchNorm2d(128)
        self.bn4 = nn.BatchNorm2d(64)

        # self.skip_conv1 = nn.Conv2d(1024, 512, 1)
        # self.skip_conv2 = nn.Conv2d(512, 256, 1)
        # self.skip_conv3 = nn.Conv2d(256, 128, 1)
        # self.skip_conv4 = nn.Conv2d(128, 64, 1)

        self.classifier = nn.Conv2d(32, self.output_size, kernel_size=1)

    def forward(self, inp):
        if self.n_channels != 3:
            inp = torch.sigmoid(self.channel_to_vgg(inp))
        inp = self.norm(inp)
        vgg_out = self.pretrained_net(inp)
        x_5 = vgg_out['x5']  # size = (N, 512, H/32, W/32)
        x_4 = vgg_out['x4']  # size = (N, 512, H/16, W/16)
        x_3 = vgg_out['x3']  # size = (N, 256, H/8,  W/8)
        x_2 = vgg_out['x2']  # size = (N, 128, H/4,  W/4)
        x_1 = vgg_out['x1']  # size = (N, 64, H/2,  W/2)

<<<<<<< HEAD
        # Size = (N, 512, H/16, W/16)
        pred_out = self.activation(self.deconv1(x_5))
        pred_out = self.canny1(pred_out)
        pred_out = self.attn1(pred_out)
        # Element-wise add, size = (N, 512, H/16, W/16)
        pred_out = self.bn1(pred_out + x_4)
        # pred_out = self.bn1(self.skip_conv1(torch.cat((pred_out, x_4), dim=1)))
        pred_out = self.activation(pred_out)
        # Size = (N, 256, H/8, W/8)
        pred_out = self.activation(self.deconv2(pred_out))
        pred_out = self.canny2(pred_out)
        pred_out = self.attn2(pred_out)
        # Element-wise add, size = (N, 256, H/8, W/8)
        pred_out = self.bn2(pred_out + x_3)
        # pred_out = self.bn2(self.skip_conv2(torch.cat((pred_out, x_3), dim=1)))
        pred_out = self.activation(pred_out)
        # Size = (N, 128, H/4, W/4)
        pred_out = self.activation(self.deconv3(pred_out))
        pred_out = self.canny3(pred_out)
        pred_out = self.attn3(pred_out)
        # Element-wise add, size = (N, 128, H/4, W/4)
        pred_out = self.bn3(pred_out + x_2)
        # pred_out = self.bn3(self.skip_conv3(torch.cat((pred_out, x_2), dim=1)))
        pred_out = self.activation(pred_out)
        # Size = (N, 64, H/2, W/2)
        pred_out = self.activation(self.deconv4(pred_out))
        pred_out = self.canny4(pred_out)
        pred_out = self.attn4(pred_out)
        # Element-wise add, size = (N, 64, H/2, W/2)
        pred_out = self.bn4(pred_out + x_1)
        # pred_out = self.bn4(self.skip_conv4(torch.cat((pred_out, x_1), dim=1)))
        pred_out = self.activation(pred_out)
        # Size = (N, 32, H, W)
        pred_out = self.activation(self.deconv5(pred_out))
        pred_out = self.canny5(pred_out)
        pred_out = self.attn5(pred_out)
        # Size = (N, output_size, H/1, W/1)
=======
        pred_out = self.bn1(self.decode1(x_5) + x_4)
        pred_out = self.bn2(self.decode2(pred_out) + x_3)
        pred_out = self.bn3(self.decode3(pred_out) + x_2)
        pred_out = self.bn4(self.decode4(pred_out) + x_1)
        pred_out = self.decode5(pred_out)
>>>>>>> 3b30f58d
        pred_out = self.classifier(pred_out)
        return pred_out

    # def forward(self, inp):
        # """Forward pass through vgg and upscaling layers"""
        # if self.n_channels != 3:
            # inp = torch.sigmoid(self.channel_to_vgg(inp))
        # inp = self.norm(inp)
        # vgg_out = self.pretrained_net(inp)
        # # vgg_out, attn = self.pretrained_net(inp)
        # x_5 = vgg_out['x5']  # size = (N, 512, H/32, W/32)
        # x_4 = vgg_out['x4']  # size = (N, 512, H/16, W/16)
        # x_3 = vgg_out['x3']  # size = (N, 256, H/8,  W/8)
        # x_2 = vgg_out['x2']  # size = (N, 128, H/4,  W/4)
        # x_1 = vgg_out['x1']  # size = (N, 64, H/2,  W/2)

        # # Size = (N, 512, H/16, W/16)
        # pred_out = self.activation(self.deconv1(x_5))
        # pred_out = self.attn1(pred_out)
        # # Element-wise add, size = (N, 512, H/16, W/16)
        # pred_out = self.bn1(pred_out + x_4)
        # # pred_out = self.bn1(self.skip_conv1(torch.cat((pred_out, x_4), dim=1)))
        # pred_out = self.activation(pred_out)
        # # Size = (N, 256, H/8, W/8)
        # pred_out = self.activation(self.deconv2(pred_out))
        # pred_out = self.attn2(pred_out)
        # # Element-wise add, size = (N, 256, H/8, W/8)
        # pred_out = self.bn2(pred_out + x_3)
        # # pred_out = self.bn2(self.skip_conv2(torch.cat((pred_out, x_3), dim=1)))
        # pred_out = self.activation(pred_out)
        # # Size = (N, 128, H/4, W/4)
        # pred_out = self.activation(self.deconv3(pred_out))
        # pred_out = self.attn3(pred_out)
        # # Element-wise add, size = (N, 128, H/4, W/4)
        # pred_out = self.bn3(pred_out + x_2)
        # # pred_out = self.bn3(self.skip_conv3(torch.cat((pred_out, x_2), dim=1)))
        # pred_out = self.activation(pred_out)
        # # Size = (N, 64, H/2, W/2)
        # pred_out = self.activation(self.deconv4(pred_out))
        # pred_out = self.attn4(pred_out)
        # # Element-wise add, size = (N, 64, H/2, W/2)
        # pred_out = self.bn4(pred_out + x_1)
        # # pred_out = self.bn4(self.skip_conv4(torch.cat((pred_out, x_1), dim=1)))
        # pred_out = self.activation(pred_out)
        # # Size = (N, 32, H, W)
        # pred_out = self.activation(self.deconv5(pred_out))
        # pred_out = self.attn5(pred_out)
        # # Size = (N, output_size, H/1, W/1)
        # pred_out = self.classifier(pred_out)

        # # Size = (N, output_size, H/1, W/1)
        # return pred_out

    def inp2rgb(self, inp):
        """Evaluate self.channel_to_vgg to get rgb channels for inp"""
        return torch.sigmoid(self.channel_to_vgg(inp))<|MERGE_RESOLUTION|>--- conflicted
+++ resolved
@@ -4,11 +4,7 @@
 
 from pytorchutils.avgg import AVGGModel
 from pytorchutils.vgg import VGGModel
-<<<<<<< HEAD
 from pytorchutils.layers import Attention, LinearAttention, PreNorm, Residual, CannyFilter
-=======
-from pytorchutils.layers import Attention, LinearAttention, PreNorm, Residual, Upsample
->>>>>>> 3b30f58d
 from pytorchutils.globals import nn, DEVICE, torch
 
 from torchvision import transforms
@@ -37,79 +33,79 @@
         # )
         self.activation = nn.ReLU(inplace=True)
 
-        # self.deconv1 = nn.ConvTranspose2d(512, 512, 3, stride=2, padding=1, output_padding=1)
-        # self.deconv2 = nn.ConvTranspose2d(512, 256, 3, stride=2, padding=1, output_padding=1)
-        # self.deconv3 = nn.ConvTranspose2d(256, 128, 3, stride=2, padding=1, output_padding=1)
-        # self.deconv4 = nn.ConvTranspose2d(128, 64, 3, stride=2, padding=1, output_padding=1)
-        # self.deconv5 = nn.ConvTranspose2d(64, 32, 3, stride=2, padding=1, output_padding=1)
-
-        self.decode1 = nn.Sequential(
-            nn.ConvTranspose2d(512, 512, 3, padding=1),
-            nn.BatchNorm2d(512),
-            nn.ReLU(inplace=True),
-            nn.ConvTranspose2d(512, 512, 3, padding=1),
-            nn.BatchNorm2d(512),
-            nn.ReLU(inplace=True),
-            nn.ConvTranspose2d(512, 512, 3, padding=1),
-            nn.BatchNorm2d(512),
-            nn.ReLU(inplace=True),
-            Residual(PreNorm(512, LinearAttention(0, 512))),
-            # nn.Upsample(scale_factor=2, mode='nearest')
-            Upsample(512)
-        )
-        self.decode2 = nn.Sequential(
-            nn.ConvTranspose2d(512, 256, 3, padding=1),
-            nn.BatchNorm2d(256),
-            nn.ReLU(inplace=True),
-            nn.ConvTranspose2d(256, 256, 3, padding=1),
-            nn.BatchNorm2d(256),
-            nn.ReLU(inplace=True),
-            nn.ConvTranspose2d(256, 256, 3, padding=1),
-            nn.BatchNorm2d(256),
-            nn.ReLU(inplace=True),
-            Residual(PreNorm(256, LinearAttention(0, 256))),
-            # nn.Upsample(scale_factor=2, mode='nearest')
-            Upsample(256)
-        )
-        self.decode3 = nn.Sequential(
-            nn.ConvTranspose2d(256, 128, 3, padding=1),
-            nn.BatchNorm2d(128),
-            nn.ReLU(inplace=True),
-            nn.ConvTranspose2d(128, 128, 3, padding=1),
-            nn.BatchNorm2d(128),
-            nn.ReLU(inplace=True),
-            Residual(PreNorm(128, LinearAttention(0, 128))),
-            # nn.Upsample(scale_factor=2, mode='nearest')
-            Upsample(128)
-        )
-        self.decode4 = nn.Sequential(
-            nn.ConvTranspose2d(128, 64, 3, padding=1),
-            nn.BatchNorm2d(64),
-            nn.ReLU(inplace=True),
-            nn.ConvTranspose2d(64, 64, 3, padding=1),
-            nn.BatchNorm2d(64),
-            nn.ReLU(inplace=True),
-            Residual(PreNorm(64, LinearAttention(0, 64))),
-            # nn.Upsample(scale_factor=2, mode='nearest')
-            Upsample(64)
-        )
-        self.decode5 = nn.Sequential(
-            nn.ConvTranspose2d(64, 32, 3, padding=1),
-            nn.BatchNorm2d(32),
-            nn.ReLU(inplace=True),
-            nn.ConvTranspose2d(32, 32, 3, padding=1),
-            nn.BatchNorm2d(32),
-            nn.ReLU(inplace=True),
-            Residual(PreNorm(32, LinearAttention(0, 32))),
-            # nn.Upsample(scale_factor=2, mode='nearest')
-            Upsample(32)
-        )
-
-        # self.attn1 = Residual(PreNorm(512, LinearAttention(0, 512)))
-        # self.attn2 = Residual(PreNorm(256, LinearAttention(0, 256)))
-        # self.attn3 = Residual(PreNorm(128, LinearAttention(0, 128)))
-        # self.attn4 = Residual(PreNorm(64, LinearAttention(0, 64)))
-        # self.attn5 = Residual(PreNorm(32, LinearAttention(0, 32)))
+        self.deconv1 = nn.ConvTranspose2d(512, 512, 3, stride=2, padding=1, output_padding=1)
+        self.deconv2 = nn.ConvTranspose2d(512, 256, 3, stride=2, padding=1, output_padding=1)
+        self.deconv3 = nn.ConvTranspose2d(256, 128, 3, stride=2, padding=1, output_padding=1)
+        self.deconv4 = nn.ConvTranspose2d(128, 64, 3, stride=2, padding=1, output_padding=1)
+        self.deconv5 = nn.ConvTranspose2d(64, 32, 3, stride=2, padding=1, output_padding=1)
+
+        # self.decode1 = nn.Sequential(
+            # nn.ConvTranspose2d(512, 512, 3, padding=1),
+            # nn.BatchNorm2d(512),
+            # nn.ReLU(inplace=True),
+            # nn.ConvTranspose2d(512, 512, 3, padding=1),
+            # nn.BatchNorm2d(512),
+            # nn.ReLU(inplace=True),
+            # nn.ConvTranspose2d(512, 512, 3, padding=1),
+            # nn.BatchNorm2d(512),
+            # nn.ReLU(inplace=True),
+            # Residual(PreNorm(512, LinearAttention(0, 512))),
+            # # nn.Upsample(scale_factor=2, mode='nearest')
+            # Upsample(512)
+        # )
+        # self.decode2 = nn.Sequential(
+            # nn.ConvTranspose2d(512, 256, 3, padding=1),
+            # nn.BatchNorm2d(256),
+            # nn.ReLU(inplace=True),
+            # nn.ConvTranspose2d(256, 256, 3, padding=1),
+            # nn.BatchNorm2d(256),
+            # nn.ReLU(inplace=True),
+            # nn.ConvTranspose2d(256, 256, 3, padding=1),
+            # nn.BatchNorm2d(256),
+            # nn.ReLU(inplace=True),
+            # Residual(PreNorm(256, LinearAttention(0, 256))),
+            # # nn.Upsample(scale_factor=2, mode='nearest')
+            # Upsample(256)
+        # )
+        # self.decode3 = nn.Sequential(
+            # nn.ConvTranspose2d(256, 128, 3, padding=1),
+            # nn.BatchNorm2d(128),
+            # nn.ReLU(inplace=True),
+            # nn.ConvTranspose2d(128, 128, 3, padding=1),
+            # nn.BatchNorm2d(128),
+            # nn.ReLU(inplace=True),
+            # Residual(PreNorm(128, LinearAttention(0, 128))),
+            # # nn.Upsample(scale_factor=2, mode='nearest')
+            # Upsample(128)
+        # )
+        # self.decode4 = nn.Sequential(
+            # nn.ConvTranspose2d(128, 64, 3, padding=1),
+            # nn.BatchNorm2d(64),
+            # nn.ReLU(inplace=True),
+            # nn.ConvTranspose2d(64, 64, 3, padding=1),
+            # nn.BatchNorm2d(64),
+            # nn.ReLU(inplace=True),
+            # Residual(PreNorm(64, LinearAttention(0, 64))),
+            # # nn.Upsample(scale_factor=2, mode='nearest')
+            # Upsample(64)
+        # )
+        # self.decode5 = nn.Sequential(
+            # nn.ConvTranspose2d(64, 32, 3, padding=1),
+            # nn.BatchNorm2d(32),
+            # nn.ReLU(inplace=True),
+            # nn.ConvTranspose2d(32, 32, 3, padding=1),
+            # nn.BatchNorm2d(32),
+            # nn.ReLU(inplace=True),
+            # Residual(PreNorm(32, LinearAttention(0, 32))),
+            # # nn.Upsample(scale_factor=2, mode='nearest')
+            # Upsample(32)
+        # )
+
+        self.attn1 = Residual(PreNorm(512, LinearAttention(0, 512)))
+        self.attn2 = Residual(PreNorm(256, LinearAttention(0, 256)))
+        self.attn3 = Residual(PreNorm(128, LinearAttention(0, 128)))
+        self.attn4 = Residual(PreNorm(64, LinearAttention(0, 64)))
+        self.attn5 = Residual(PreNorm(32, LinearAttention(0, 32)))
 
         self.canny1 = CannyFilter()
         self.canny2 = CannyFilter()
@@ -130,6 +126,7 @@
         self.classifier = nn.Conv2d(32, self.output_size, kernel_size=1)
 
     def forward(self, inp):
+        """Forward pass"""
         if self.n_channels != 3:
             inp = torch.sigmoid(self.channel_to_vgg(inp))
         inp = self.norm(inp)
@@ -140,7 +137,6 @@
         x_2 = vgg_out['x2']  # size = (N, 128, H/4,  W/4)
         x_1 = vgg_out['x1']  # size = (N, 64, H/2,  W/2)
 
-<<<<<<< HEAD
         # Size = (N, 512, H/16, W/16)
         pred_out = self.activation(self.deconv1(x_5))
         pred_out = self.canny1(pred_out)
@@ -177,65 +173,26 @@
         pred_out = self.activation(self.deconv5(pred_out))
         pred_out = self.canny5(pred_out)
         pred_out = self.attn5(pred_out)
+
         # Size = (N, output_size, H/1, W/1)
-=======
-        pred_out = self.bn1(self.decode1(x_5) + x_4)
-        pred_out = self.bn2(self.decode2(pred_out) + x_3)
-        pred_out = self.bn3(self.decode3(pred_out) + x_2)
-        pred_out = self.bn4(self.decode4(pred_out) + x_1)
-        pred_out = self.decode5(pred_out)
->>>>>>> 3b30f58d
         pred_out = self.classifier(pred_out)
-        return pred_out
 
     # def forward(self, inp):
-        # """Forward pass through vgg and upscaling layers"""
         # if self.n_channels != 3:
             # inp = torch.sigmoid(self.channel_to_vgg(inp))
         # inp = self.norm(inp)
         # vgg_out = self.pretrained_net(inp)
-        # # vgg_out, attn = self.pretrained_net(inp)
         # x_5 = vgg_out['x5']  # size = (N, 512, H/32, W/32)
         # x_4 = vgg_out['x4']  # size = (N, 512, H/16, W/16)
         # x_3 = vgg_out['x3']  # size = (N, 256, H/8,  W/8)
         # x_2 = vgg_out['x2']  # size = (N, 128, H/4,  W/4)
         # x_1 = vgg_out['x1']  # size = (N, 64, H/2,  W/2)
-
-        # # Size = (N, 512, H/16, W/16)
-        # pred_out = self.activation(self.deconv1(x_5))
-        # pred_out = self.attn1(pred_out)
-        # # Element-wise add, size = (N, 512, H/16, W/16)
-        # pred_out = self.bn1(pred_out + x_4)
-        # # pred_out = self.bn1(self.skip_conv1(torch.cat((pred_out, x_4), dim=1)))
-        # pred_out = self.activation(pred_out)
-        # # Size = (N, 256, H/8, W/8)
-        # pred_out = self.activation(self.deconv2(pred_out))
-        # pred_out = self.attn2(pred_out)
-        # # Element-wise add, size = (N, 256, H/8, W/8)
-        # pred_out = self.bn2(pred_out + x_3)
-        # # pred_out = self.bn2(self.skip_conv2(torch.cat((pred_out, x_3), dim=1)))
-        # pred_out = self.activation(pred_out)
-        # # Size = (N, 128, H/4, W/4)
-        # pred_out = self.activation(self.deconv3(pred_out))
-        # pred_out = self.attn3(pred_out)
-        # # Element-wise add, size = (N, 128, H/4, W/4)
-        # pred_out = self.bn3(pred_out + x_2)
-        # # pred_out = self.bn3(self.skip_conv3(torch.cat((pred_out, x_2), dim=1)))
-        # pred_out = self.activation(pred_out)
-        # # Size = (N, 64, H/2, W/2)
-        # pred_out = self.activation(self.deconv4(pred_out))
-        # pred_out = self.attn4(pred_out)
-        # # Element-wise add, size = (N, 64, H/2, W/2)
-        # pred_out = self.bn4(pred_out + x_1)
-        # # pred_out = self.bn4(self.skip_conv4(torch.cat((pred_out, x_1), dim=1)))
-        # pred_out = self.activation(pred_out)
-        # # Size = (N, 32, H, W)
-        # pred_out = self.activation(self.deconv5(pred_out))
-        # pred_out = self.attn5(pred_out)
-        # # Size = (N, output_size, H/1, W/1)
+        # pred_out = self.bn1(self.decode1(x_5) + x_4)
+        # pred_out = self.bn2(self.decode2(pred_out) + x_3)
+        # pred_out = self.bn3(self.decode3(pred_out) + x_2)
+        # pred_out = self.bn4(self.decode4(pred_out) + x_1)
+        # pred_out = self.decode5(pred_out)
         # pred_out = self.classifier(pred_out)
-
-        # # Size = (N, output_size, H/1, W/1)
         # return pred_out
 
     def inp2rgb(self, inp):
